--- conflicted
+++ resolved
@@ -20,14 +20,10 @@
     ['SemiBin', 'train_self',
      '--data', 'test/train_data/data.csv',
      '--data-split', 'test/train_data/data_split.csv',
-<<<<<<< HEAD
      '--epoches', '1',
      '--batch-size', '2048',
-     '--mode', 'single',
-=======
      '--epochs', '1',
      '--batch-size', '2048',
->>>>>>> 994cf1bf
      '-o', 'test-outputs/output_train_fa_self',
      '-p', '1'])
 assert os.path.exists('test-outputs/output_train_fa_self/model.h5')
@@ -71,14 +67,8 @@
              'test/train_data/data_split.csv',
              'test/train_data/data_split.csv',
          '-o', 'test-outputs/output_train_several_self',
-<<<<<<< HEAD
-         '--epoches', '1',
-         '--batch-size', '2048',
-         '--mode', 'several',
-=======
          '--epochs', '1',
          '--batch-size', '2048',
          '--train-from-many',
->>>>>>> 994cf1bf
          '-p', '1'])
 assert os.path.exists('test-outputs/output_train_several_self/model.h5')
