# SemiBin: Semi-supervised Metagenomic Binning Using Siamese Neural Networks

Command tool for metagenomic binning with semi-supervised deep learning using
information from reference genomes.

[![Test Status](https://github.com/BigDataBiology/SemiBin/actions/workflows/semibin_test.yml/badge.svg)](https://github.com/BigDataBiology/SemiBin/actions/workflows/semibin_test.yml)
[![Documentation Status](https://readthedocs.org/projects/semibin/badge/?version=latest)](https://semibin.readthedocs.io/en/latest/?badge=latest)
[![License: MIT](https://img.shields.io/badge/License-MIT-blue.svg)](https://opensource.org/licenses/MIT)

_NOTE_: This tool is still in development. You are welcome to try it out and
feedback is appreciated, but expect some bugs/rapid changes until it
stabilizes. Please use [Github
issues](https://github.com/BigDataBiology/SemiBin/issues) for bug reports and
the [SemiBin users mailing-list](https://groups.google.com/g/semibin-users) for
more open-ended discussions or questions.

If you use this software in a publication please cite:

> SemiBin: Incorporating information from reference genomes with
> semi-supervised deep learning leads to better metagenomic assembled genomes
> (MAGs)
> Shaojun Pan, Chengkai Zhu, Xing-Ming Zhao, Luis Pedro Coelho
> bioRxiv 2021.08.16.456517; doi:
> [https://doi.org/10.1101/2021.08.16.456517](https://doi.org/10.1101/2021.08.16.456517)


## Installation

SemiBin runs on Python 3.7-3.9.

### Bioconda ### 

<<<<<<< HEAD
_NOTE_ : If you want to use SemiBin with GPU, you need to install Pytorch with GPU support. Or `conda install -c bioconda semibin` just install Pytorch with CPU support.
=======
_Note_: If you want to use SemiBin with GPU, you need to install Pytorch with GPU support or `conda install -c bioconda semibin` just install Pytorch with CPU support.
>>>>>>> fffcc1a0

```bash
conda create -n SemiBin python==3.7
conda activate SemiBin
conda install -c conda-forge -c bioconda semibin
conda install pytorch torchvision torchaudio cudatoolkit=10.2 -c pytorch-lts
```

### Source

You can download the source code from github and install.

Install dependence packages using conda:
[MMseqs2](https://github.com/soedinglab/MMseqs2),
[Bedtools](http://bedtools.readthedocs.org/]), [Hmmer](http://hmmer.org/), and
[Fraggenescan](https://sourceforge.net/projects/fraggenescan/).

```bash
conda install -c conda-forge -c bioconda mmseqs2=13.45111
conda install -c bioconda bedtools hmmer fraggenescan==1.30
```

Once the dependencies are installed, you can install by running:

```bash
python setup.py install
```

## Examples of binning

<<<<<<< HEAD
_NOTE_: The `SemiBin` API is a work-in-progress. The examples refer to
version `0.5`, but this may change in the near future (after the release of
=======
**NOTE**: The `SemiBin` API is a work-in-progress. The examples refer to
version `0.5`, but this may change in the near future. After the release of
>>>>>>> fffcc1a0
version 1.0, we expect to freeze the API for [at least 5
years](https://big-data-biology.org/software/commitments/). We are very happy
to [hear any feedback on API
design](https://groups.google.com/g/semibin-users), though.

SemiBin runs on single-sample, co-assembly and multi-sample binning. 

The basic idea of using SemiBin with single-sample and co-assembly is:

(1) generating _data.csv_ and _data_split.csv_ (used in training) for every sample,

(2) training the model for every sample, and

(3) binning the contigs for every contig with the model trained from the same sample.

When using multi-sample binning, the basic idea is very similar, the inputs are the contigs combined from several samples and bam files from several samples. And then we also generate _data.csv_ and _data_split.csv_ and do training and binning for every  sample. The only difference compared to single-sample binning is the _data.csv_ and _data_split.csv_ have the abundance information from several samples.

Considering the issue that contig annotations and model training requires significant computational time and the algorithm design of SemiBin, we proposed SemiBin(pretrain) for _single-sample binning_ to: 

(1) train a model from one sample or several samples (or used our built-in pretrained model) and

(2) directly apply this model to other samples.

For the details and examples of every command to run SemiBin with these binning modes,  please [read the docs](https://semibin.readthedocs.io/en/latest/usage/).

## Easy single/co-assembly binning mode

You will need the following inputs:

1. A contig file (`contig.fna` in the example below)
2. BAM files from mapping short reads to the contigs

The `single_easy_bin` command can be used in single-sample and co-assembly
binning modes (contig annotations using mmseqs with GTDB reference genome) to
get results in a single step.

```bash
SemiBin single_easy_bin -i contig.fna -b *.bam -o output --recluster
```

In this example, SemiBin will download GTDB to
`$HOME/.cache/SemiBin/mmseqs2-GTDB/GTDB`. You can change this default using the
`-r` argument.

You can set `--recluster` to use the reclustering step with single-copy genes
described in the paper, which can make results a little better (especially when the number of samples used is larger than 5).

You can use `--environment` with (`human_gut`, `dog_gut`, or `ocean`) to use one of our built-in models. (_NOTE_: This is a recommended way, which will save much time for contig annotations and model training, and also get very good results.) 

```bash
SemiBin single_easy_bin -i contig_S1.fna -b S1.bam -o output --environment human_gut --recluster
```

## Easy multi-samples binning mode

The `multi_easy_bin` command can be used in multi-samples binning modes (contig
annotations using mmseqs with GTDB reference genome).


You will need the following inputs:

1. a combined contig file

2. BAM files from mapping

For every contig, format of the name is `<sample_name>:<contig_name>`, where
`:` is the default separator (it can be changed with the `--separator`
argument). _NOTE_: Make sure the sample names are unique and  the separator
does not introduce confusion when splitting. For example:

```bash
>S1:Contig_1
AGATAATAAAGATAATAATA
>S1:Contig_2
CGAATTTATCTCAAGAACAAGAAAA
>S1:Contig_3
AAAAAGAGAAAATTCAGAATTAGCCAATAAAATA
>S2:Contig_1
AATGATATAATACTTAATA
>S2:Contig_2
AAAATATTAAAGAAATAATGAAAGAAA
>S3:Contig_1
ATAAAGACGATAAAATAATAAAAGCCAAATCCGACAAAGAAAGAACGG
>S3:Contig_2
AATATTTTAGAGAAAGACATAAACAATAAGAAAAGTATT
>S3:Contig_3
CAAATACGAATGATTCTTTATTAGATTATCTTAATAAGAATATC
```

You can get the results with one line of code. You can set `--recluster` to use
the reclustering part with single-copy genes described in the paper.

```bash
SemiBin multi_easy_bin -i contig_whole.fna -b *.bam -o output --recluster
```

## Output

The output folder will contain:

1. Datasets used for training and clustering.

2. Saved semi-supervised deep learning model.

3. Output bins.

4. Some intermediate files.

For every sample, reconstructed bins are in `output_bins` directory. Using
reclustering, reconstructed bins are in `output_recluster_bins` directory.

For more details about the output, [read the
docs](https://semibin.readthedocs.io/en/latest/output/).

## Advanced workflows

You can run individual steps by yourself, which can enable using compute
clusters to make the binning process faster (especially in multi-samples
binning mode). For example, `single_easy_bin` includes the following steps:
`predict_taxonomy`,`generate_data_single` and `bin`; while `multi_easy_bin`
includes following step: `predict_taxonomy`, `generate_data_multi` and `bin`.

In advanced mode, you can also use our built-in pre-trained model in
single-sample binning mode. Here we provide pre-trained models for human gut,
dog gut and marine environment. You can just use these models for single-sample
binning and it will save much time for contig annotations and model training.

A very easy way to run SemiBin with a built-in model
(`human_gut`/`dog_gut`/`ocean` for single-sample binning):

```bash
SemiBin single_easy_bin -i contig_S1.fna -b S1.bam -o output --environment human_gut --recluster
```

Another suggestion is that you can pre-train a model from part of your dataset,
which can provide a balance as it is faster than training for each sample while
achieving better results than a pre-trained model from another dataset.

(1) Generate `data.csv/data_split.csv` for every sample

Single-sample/co-assembly binning:

```bash
SemiBin generate_data_single -i contig_S1.fna -b S1.bam -o output
```

Multi-sample binning:

```bash
SemiBin generate_data_multi -i contig_combined.fna -b S1.bam S2.bam S3.bam S4.bam S5.bam -o output -s :
```

(2) Generate cannot-link for every sample

```bash
SemiBin predict_taxonomy -i contig_S1.fna -o output
```

(3) Train a pre-trained model across several samples (For single-sample binning, Make sure the input files are corresponding)

```bash
SemiBin train -i S1.fna S2.fna S3.fna --data S1/train.csv S2/train.csv S3/train.csv --data-split S1/train_split.csv S2/train_split.csv S3/train_split.csv -c S1/cannot.txt s2/cannot.txt S3/cannot.txt -o output --mode several 
```
Or just train a model from one sample. If you are using multi-sample binning, here the contig is the contig for every sample.

Single-sample/co-assembly binning:

```bash
SemiBin train -i contig.fna --data train.csv --data-split train_split.csv -c cannot.txt -o output --mode single
```

Multi-sample binning(similar for other samples) :

```bash
SemiBin train -i contig_S1.fna --data S1/train.csv --data-split S1/train_split.csv -c S1/cannot.txt -o output --mode single --recluster
```

(4) Bin with the trained model.  If you are using multi-sample binning, here the contig is the contig for every sample and the bam files are still from several samples.

Single-sample/co-assembly binning:

```bash
SemiBin bin -i contig.fna --model model.h5 --data data.csv -o output --recluster
```

Multi-sample binning(similar for other samples):

```bash
SemiBin bin -i contig_S1.fna --model model.h5 --data S1/data.csv -o output --recluster
```

Or our built-in model(human_gut, dog_gut or ocean) (Just for single-sample binning)

```bash
SemiBin bin -i contig.fna --data data.csv -o output --environment human_gut --recluster
```

For more details on usage, including every command on how to run SemiBin with different binning modes, please [read the docs](https://semibin.readthedocs.io/en/latest/usage/).
<|MERGE_RESOLUTION|>--- conflicted
+++ resolved
@@ -30,11 +30,7 @@
 
 ### Bioconda ### 
 
-<<<<<<< HEAD
 _NOTE_ : If you want to use SemiBin with GPU, you need to install Pytorch with GPU support. Or `conda install -c bioconda semibin` just install Pytorch with CPU support.
-=======
-_Note_: If you want to use SemiBin with GPU, you need to install Pytorch with GPU support or `conda install -c bioconda semibin` just install Pytorch with CPU support.
->>>>>>> fffcc1a0
 
 ```bash
 conda create -n SemiBin python==3.7
@@ -65,13 +61,9 @@
 
 ## Examples of binning
 
-<<<<<<< HEAD
 _NOTE_: The `SemiBin` API is a work-in-progress. The examples refer to
 version `0.5`, but this may change in the near future (after the release of
-=======
-**NOTE**: The `SemiBin` API is a work-in-progress. The examples refer to
-version `0.5`, but this may change in the near future. After the release of
->>>>>>> fffcc1a0
+
 version 1.0, we expect to freeze the API for [at least 5
 years](https://big-data-biology.org/software/commitments/). We are very happy
 to [hear any feedback on API
