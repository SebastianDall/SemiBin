#!/usr/bin/env python

import numpy as np
from multiprocessing import get_context
import multiprocessing
from nanomotif.parallel import update_progress_bar
from nanomotif.candidate import Motif
import os
import sys
import gzip
from Bio import SeqIO
import re


# os.environ['POLARS_MAX_THREADS'] = '1'
import polars as pl

# IUPAC codes dictionary for sequence pattern matching
iupac_dict = {
    "A": "A", "T": "T", "C": "C", "G": "G",
    "R": "[AG]", "Y": "[CT]", 
    "S": "[GC]", "W": "[AT]", 
    "K": "[GT]", "M": "[AC]",
    "B": "[CGT]",
    "D": "[AGT]",
    "H": "[ACT]",
    "V": "[ACG]",
    "N": "[ATCG]"
}


def read_fasta(path):
    # Check if the file exists
    if not os.path.exists(path):
        raise FileNotFoundError(f"File not found: {path}")    
    
    # Check if the file has a valid FASTA extension
    valid_extensions = ['.fasta', '.fa', '.fna', '.gz']
    if not any(path.endswith(ext) for ext in valid_extensions):
        raise ValueError(f"Unsupported file extension. Please provide a FASTA file with one of the following extensions: {', '.join(valid_extensions)}")
    
    # Check if the file is a gzipped FASTA file
    if path.endswith('.gz'):
        with gzip.open(path, "rt") as handle:  # "rt" mode for reading as text
            contigs = SeqIO.to_dict(SeqIO.parse(handle, "fasta"))
                    
    else:
        # Read a regular (uncompressed) FASTA file
        with open(path, "r") as handle:
            contigs = SeqIO.to_dict(SeqIO.parse(handle, "fasta"))
    return contigs

def find_motif_indexes(contig, motif):
    # Find the indices of the motif in the sequence
    regex_motif = re.compile(motif.from_iupac())
    return np.array([m.start() for m in re.finditer(regex_motif, str(contig))]) + motif.mod_position

def check_files_exist(paths=[], directories=[]):
    """
    Checks if the given files and directories exist.
    
    Parameters:
    paths (list): List of file paths to check.
    directories (list): List of directory paths to check.
    
    Raises:
    FileNotFoundError: If any of the specified files or directories do not exist.
    """
    for f in paths:
        if not os.path.exists(f):
            raise FileNotFoundError(f"The file {f} does not exist.")
    
    for d in directories:
        if not os.path.exists(d):
            raise FileNotFoundError(f"The directory {d} does not exist.")


def load_data(args, logger):
    """Loads data"""
<<<<<<< HEAD
    # try:
    pileup = pl.scan_csv(args.pileup, separator = "\t", has_header = False, new_columns = [
                             "contig", "start", "end", "motif_type", "score", "strand", "start2", "end2", "color", "N_valid_cov", "percent_modified", "N_modified", "N_canonical", "N_other_mod", "N_delete", "N_fail", "N_diff", "N_nocall"
                         ])
=======
    motifs_scored = pl.read_csv(args.motifs_scored, separator="\t")
    # Remove beta initial 1 from n_nomod
    motifs_scored = motifs_scored\
        .with_columns(
            n_nomod = pl.col("n_nomod") - 1
        )
    
>>>>>>> 6f61a22e
    bin_consensus = pl.read_csv(args.bin_motifs, separator="\t")
    
    data = pl.read_csv(args.data)
    data = data\
        .rename({"": "contig"})
    data_split = pl.read_csv(args.data_split)
    data_split = data_split\
        .rename({"": "contig"})

<<<<<<< HEAD
=======
    # Check if the columns are present in motifs_scored.columns
    assert all(col in motifs_scored.columns for col in ["contig", "motif", "mod_position", "mod_type", "n_mod", "n_nomod"]), \
        "motifs-scored.tsv does not contain the correct columns"

    # Check if the columns are present in bin_consensus.columns
    assert all(col in bin_consensus.columns for col in ["bin", "motif", "mod_position", "mod_type", "n_mod_bin", "n_nomod_bin"]), \
        "bin-motifs.tsv does not contain the correct columns"

    # Check if the columns are present in data_split.columns
    assert all(col in data_split.columns for col in ["contig"] + [str(x) for x in range(136)]), \
        "data_split.csv does not contain the correct columns"

    # Check if the columns are present in data.columns
    assert all(col in data.columns for col in ["contig"] + [str(x) for x in range(136)]), \
        "data.csv does not contain the correct columns"
                    
>>>>>>> 6f61a22e
    logger.info("Data loaded successfully.")
    return pileup, data, data_split, bin_consensus


<<<<<<< HEAD
def find_motif_read_methylation(contig, pileup, motifs, perform_split = False):
    data_split_read_meth = None if not perform_split else pl.DataFrame()

    data_read_meth = pl.DataFrame()
=======
def get_contigs(data_split):
    """
    Takes the data split and returns a list of unique contigs.
    """
    contigs_in_split = data_split["contig"].str.split("_").map_elements(lambda x: "_".join(x[:-1]), return_dtype = pl.String).to_list()
    contigs_in_split = list(set(contigs_in_split))  # remove duplicates
    contigs_in_split.sort()  # Sort the list in place
    return contigs_in_split

def get_motifs(motifs_scored, bin_consensus, occurence_cutoff, min_motif_observations_contig, min_motif_observations_bin):
    """Extracts and returns unique motifs for each contig."""
    motifs_in_bin_consensus = bin_consensus\
        .select(["motif", "mod_position", "mod_type", "n_mod_bin", "n_nomod_bin"])\
        .with_columns(
            motif_mod = pl.col("motif") + "_" + pl.col("mod_position").cast(pl.String) + "_" + pl.col("mod_type"),
            n_motifs = pl.col("n_mod_bin") + pl.col("n_nomod_bin")
        )\
        .filter(pl.col("n_motifs") >= min_motif_observations_bin)\
        .get_column("motif_mod")\
        .unique()
    
    # filter motifs based on occurence.
    motifs_scored = motifs_scored\
        .with_columns(
            n_motifs = pl.col("n_mod") + pl.col("n_nomod"),
            motif_mod = pl.col("motif") + "_" + pl.col("mod_position").cast(pl.String) + "_" + pl.col("mod_type")
        )\
        .filter(pl.col("motif_mod").is_in(motifs_in_bin_consensus))
    
>>>>>>> 6f61a22e

    
<<<<<<< HEAD
    for motif_tup in motifs:
        motif, mod_type = motif_tup
        fwd_indexes = find_motif_indexes(contig.seq, motif)
        rev_indexes = find_motif_indexes(contig.seq, motif.reverse_compliment())

        p_fwd = pileup.filter(pl.col("strand") == "+", pl.col("motif_type") == mod_type, pl.col("start").is_in(fwd_indexes))
=======
    motif_occurences_in_contigs = motifs_scored\
        .filter(pl.col("n_motifs") >= min_motif_observations_contig)\
        .group_by(["motif", "mod_position", "mod_type"])\
        .agg(
            pl.count("contig").alias("motif_distinct_contigs")
        )\
        .with_columns(
            motif_occurences_per = pl.col("motif_distinct_contigs") / total_contigs_in_motifs
        ).sort("motif_distinct_contigs", descending = True)
>>>>>>> 6f61a22e
        
        p_rev = pileup.filter(pl.col("strand") == "-", pl.col("motif_type") == mod_type, pl.col("start").is_in(rev_indexes))

        p_con = pl.concat([p_fwd, p_rev])

        p_read_meth_counts = p_con.group_by("contig", "motif_type")\
            .agg([
                 pl.col("N_modified").sum().alias("sum_N_modified"),
                 pl.col("N_valid_cov").sum().alias("sum_N_valid_cov")
             ]).with_columns(
                pl.lit(motif.string).alias("motif"),
                pl.lit(motif.mod_position).alias("mod_position")
            )

        data_read_meth= pl.concat([data_read_meth, p_read_meth_counts])


        if perform_split:
            length = len(contig.seq)

            p_fwd_split = p_fwd.with_columns(
                pl.when(pl.col("start") <= (length / 2)).then(pl.lit(contig.id + "_1")).otherwise(pl.lit(contig.id + "_2")).alias("contig")
            )
            p_rev_split = p_rev.with_columns(
                pl.when(pl.col("start") <= (length / 2)).then(pl.lit(contig.id + "_1")).otherwise(pl.lit(contig.id + "_2")).alias("contig")
            )

            p_split_con = pl.concat([p_fwd_split, p_rev_split])

            p_split_read_meth_counts = p_split_con.group_by("contig", "motif_type")\
                .agg([
                     pl.col("N_modified").sum().alias("sum_N_modified"),
                     pl.col("N_valid_cov").sum().alias("sum_N_valid_cov")
                 ]).with_columns(
                    pl.lit(motif.string).alias("motif"),
                    pl.lit(motif.mod_position).alias("mod_position")
                )
            data_split_read_meth= pl.concat([data_split_read_meth, p_split_read_meth_counts])

    return data_read_meth, data_split_read_meth

        

    


def worker_function(task, motifs, counter, lock):
    """
    
    """
    pileup, contig, perform_split = task
    
    try:
        contig_meth, contig_split_meth = find_motif_read_methylation(
            contig = contig,
            pileup = pileup,
            motifs = motifs,
            perform_split = perform_split
        )
        with lock:
          counter.value += 1
        return contig_meth, contig_split_meth
    except:
        with lock:
          counter.value += 1
        return None, None


def find_read_methylation(contigs, pileup, assembly, motifs, logger, threads=1):
    """
    Calculate methylation pattern for each contig in the data split in parallel.
    """
    logger.info("Creating tasks")
    tasks = []
    for contig in contigs.keys():
        subpileup = pileup.filter(pl.col("contig") == contig)
        task = (subpileup, assembly[contig], contigs[contig])
        tasks.append(task)
    logger.info("Tasks done")
    
    # Create a progress manager
    manager = multiprocessing.Manager()
    counter = manager.Value('i', 0)
    lock = manager.Lock()

    # Create a pool of workers
    pool = get_context("spawn").Pool(processes=threads)

    # Create a process for the progress bar
    progress_bar_process = multiprocessing.Process(target=update_progress_bar, args=(counter, len(tasks), True))
    progress_bar_process.start()

    # Put them workers to work
    results = pool.starmap(worker_function, [(
        task, 
        motifs,
        counter,
        lock
        ) for task in tasks])
    contig_meth_results = [result[0] for result in results if result[0] is not None]
    contig_split_meth_results = [result[1] for result in results if result[1] is not None]
        
    contig_meth_results = pl.concat(contig_meth_results)
    contig_split_meth_results = pl.concat(contig_split_meth_results)
    # Close the pool
    pool.close()
    pool.join()

    # Close the progress bar
    progress_bar_process.join()
      
    return contig_meth_results, contig_split_meth_results
    

<<<<<<< HEAD
def create_methylation_matrix(methylation_features, min_valid_read_coverage = 8):
=======
def sort_columns(cols):
    mod_columns = sorted([col for col in cols if "n_mod" in col], key=lambda x: x.split("_")[-2:])
    nomod_columns = sorted([col for col in cols if "n_nomod" in col], key=lambda x: x.split("_")[-2:])
    # Interleave the mod and nomod columns
    sorted_columns = [val for pair in zip(mod_columns, nomod_columns) for val in pair]
    return ["contig"] + sorted_columns  # Keep 'contig' as the first column


def create_methylation_matrix(methylation_features, motifs=None, min_motif_observations = 8):
>>>>>>> 6f61a22e
    """
    Creates a feature matrix with methylation from motifs-scored or methylation features.
    """
    # check if the methylation features have the required columns
    required_columns = ["contig", "motif", "motif_type",  "mod_position", "sum_N_valid_cov", "sum_N_modified"]
    if not all(col in methylation_features.columns for col in required_columns):
        raise ValueError(f"Missing required columns in methylation features. Required columns: {', '.join(required_columns)}")
    
    # Calculate mean methylation for each motif
    matrix = methylation_features\
        .with_columns(
<<<<<<< HEAD
            mean = pl.col("sum_N_modified") / pl.col("sum_N_valid_cov"),
            motif_mod = pl.col("motif") + "_" + pl.col("motif_type") + "-" + pl.col("mod_position").cast(pl.String)
=======
            motif_mod = pl.col("motif") + "_" + pl.col("mod_type") + "-" + pl.col("mod_position").cast(pl.String),
            n_motifs = pl.col("n_mod") + pl.col("n_nomod")
>>>>>>> 6f61a22e
        )\
        .filter(pl.col("sum_N_valid_cov") >= min_valid_read_coverage)
    
    
    matrix = matrix.select(["contig", "motif_mod", "n_mod", "n_nomod"])\
        .pivot(
            index = "contig",
            columns = "motif_mod",
            values = pl.selectors.starts_with("n_"),
            aggregate_function = None,
            maintain_order = True
        )\
        .rename(
            lambda column_name: column_name.replace("motif_mod_", "")
        )\
        .fill_null(0)


    new_columns=sort_columns(matrix.columns)
    matrix = matrix.select(new_columns)
    
    return matrix



def check_data_file_args(logger, args):
    if args.data and args.data_split:
        logger.info("Using provided data and data_split files.")
    elif args.data or args.data_split:
        logger.error("Missing data or data_split path. Either both should be provided or none.")
        sys.exit(1)
    else:
        logger.info("Using default data and data_split files. Checking output directory.")
        args.data = os.path.join(args.output, "data.csv")
        args.data_split = os.path.join(args.output, "data_split.csv")
    return args
        


def generate_methylation_features(logger, args):
    logger.info("Adding Methylation Features")    
    logger.info("Loading data...")
    
    # Check for the data and data_split file
    args = check_data_file_args(logger, args)
        
        
    paths = [args.pileup, args.data, args.data_split, args.contig_fasta, args.bin_motifs]
    directories = []

    check_files_exist(paths, directories)
    
    # check if output directory exists
    if not os.path.exists(args.output):
        os.makedirs(args.output)
    
    # Load the data
    logger.info("Loading methylation data...")
    pileup, data, data_split, bin_consensus = load_data(args, logger)
    
    
    # Load the assembly file
<<<<<<< HEAD
    assembly = read_fasta(args.contig_fasta)
        
    # Get the unique motifs
    motifs = bin_consensus\
        .select(["motif", "mod_position", "mod_type", "n_mod_bin", "n_nomod_bin"])\
        .with_columns(
            motif_mod = pl.col("motif") + "_" + pl.col("mod_position").cast(pl.String) + "_" + pl.col("mod_type"),
            n_motifs = pl.col("n_mod_bin") + pl.col("n_nomod_bin")
        )\
        .filter(pl.col("n_motifs") >= args.min_motif_observations)\
        .unique(["motif_mod"])

    if len(motifs) == 0:
        logger.error(f"No motifs found")
=======
    contig_sequences = read_fasta(args.contig_fasta, contigs)
    
    # Get lenths of the contigs
    contig_lengths = {contig: len(sequence) for contig, sequence in contig_sequences.items()}

    # Get the unique motifs
    motifs = get_motifs(
        motifs_scored = motifs_scored, 
        bin_consensus = bin_consensus,
        occurence_cutoff = args.motif_occurence_cutoff,
        min_motif_observations_contig=args.min_motif_observations_contig,
        min_motif_observations_bin=args.min_motif_observations_bin
    )

    if len(motifs) == 0:
        logger.error(f"No motifs found with current settings")
>>>>>>> 6f61a22e
        sys.exit(1)
    
    motif_list = [(Motif(row[0], row[1]), row[2])for row in motifs.unique(["motif_mod"]).iter_rows()]
    
    number_of_motifs = len(motif_list)
    logger.info(f"Motifs found (#{number_of_motifs}): {motif_list}")

    contigs_in_split = data_split.select("contig").to_pandas()
    contigs_in_split = contigs_in_split["contig"].str.rsplit("_",n=1).str[0].unique()

    contigs = {}
    for c in data.get_column("contig"):
        if c in contigs_in_split:
            contigs[c] = True
        else:
            contigs[c] = False

    pileup = pileup.select(["contig", "start", "strand","motif_type", "N_modified", "N_valid_cov"]).collect()
    
    # Create methylation matrix for contig_splits
    logger.info(f"Calculating methylation pattern for each contig split using {args.num_process} threads.")
    contig_methylation, contig_split_methylation = find_read_methylation(contigs, pileup, assembly, motif_list, threads=args.num_process, logger = logger)
    
    data_split_methylation_matrix = create_methylation_matrix(
        methylation_features = contig_split_methylation,
<<<<<<< HEAD
        min_valid_read_coverage = args.min_valid_read_coverage
=======
        min_motif_observations = args.min_motif_observations_contig
>>>>>>> 6f61a22e
    )
    
    data_split = data_split\
        .join(
            data_split_methylation_matrix,
            on = "contig",
            how = "left"
        )\
        .rename({"contig": ''})\
        .fill_nan(0.0)\
        .fill_null(0.0)
        
<<<<<<< HEAD
    data_methylation_matrix = create_methylation_matrix(
        methylation_features=contig_methylation,
        min_valid_read_coverage=args.min_valid_read_coverage
    )
=======
    # Create methylation matrix for all data
    motifs_scored_matrix = create_methylation_matrix(
        methylation_features = motifs_scored, 
        motifs = motifs_in_contig_split,
        min_motif_observations = args.min_motif_observations_contig
    ).select(data_split_methylation_matrix.columns)
>>>>>>> 6f61a22e
    
    data = data\
        .join(
            data_methylation_matrix,
            on = "contig",
            how = "left"
        )\
        .rename({"contig": ''})\
        .fill_nan(0.0)\
        .fill_null(0.0)
 
    try:
        logger.info("Writing to data and data_split files...")
        data_split.write_csv(os.path.join(args.output, "data_split.csv"), separator=",", quote_style='never') 
        data.write_csv(os.path.join(args.output, "data.csv"), separator=",", quote_style='never')
    except Exception as e:
        print(f"An error occurred while writing the output: {e}")
        sys.exit(1)
    
    
    <|MERGE_RESOLUTION|>--- conflicted
+++ resolved
@@ -77,20 +77,10 @@
 
 def load_data(args, logger):
     """Loads data"""
-<<<<<<< HEAD
     # try:
     pileup = pl.scan_csv(args.pileup, separator = "\t", has_header = False, new_columns = [
                              "contig", "start", "end", "motif_type", "score", "strand", "start2", "end2", "color", "N_valid_cov", "percent_modified", "N_modified", "N_canonical", "N_other_mod", "N_delete", "N_fail", "N_diff", "N_nocall"
                          ])
-=======
-    motifs_scored = pl.read_csv(args.motifs_scored, separator="\t")
-    # Remove beta initial 1 from n_nomod
-    motifs_scored = motifs_scored\
-        .with_columns(
-            n_nomod = pl.col("n_nomod") - 1
-        )
-    
->>>>>>> 6f61a22e
     bin_consensus = pl.read_csv(args.bin_motifs, separator="\t")
     
     data = pl.read_csv(args.data)
@@ -100,86 +90,22 @@
     data_split = data_split\
         .rename({"": "contig"})
 
-<<<<<<< HEAD
-=======
-    # Check if the columns are present in motifs_scored.columns
-    assert all(col in motifs_scored.columns for col in ["contig", "motif", "mod_position", "mod_type", "n_mod", "n_nomod"]), \
-        "motifs-scored.tsv does not contain the correct columns"
-
-    # Check if the columns are present in bin_consensus.columns
-    assert all(col in bin_consensus.columns for col in ["bin", "motif", "mod_position", "mod_type", "n_mod_bin", "n_nomod_bin"]), \
-        "bin-motifs.tsv does not contain the correct columns"
-
-    # Check if the columns are present in data_split.columns
-    assert all(col in data_split.columns for col in ["contig"] + [str(x) for x in range(136)]), \
-        "data_split.csv does not contain the correct columns"
-
-    # Check if the columns are present in data.columns
-    assert all(col in data.columns for col in ["contig"] + [str(x) for x in range(136)]), \
-        "data.csv does not contain the correct columns"
-                    
->>>>>>> 6f61a22e
     logger.info("Data loaded successfully.")
     return pileup, data, data_split, bin_consensus
 
 
-<<<<<<< HEAD
 def find_motif_read_methylation(contig, pileup, motifs, perform_split = False):
     data_split_read_meth = None if not perform_split else pl.DataFrame()
 
     data_read_meth = pl.DataFrame()
-=======
-def get_contigs(data_split):
-    """
-    Takes the data split and returns a list of unique contigs.
-    """
-    contigs_in_split = data_split["contig"].str.split("_").map_elements(lambda x: "_".join(x[:-1]), return_dtype = pl.String).to_list()
-    contigs_in_split = list(set(contigs_in_split))  # remove duplicates
-    contigs_in_split.sort()  # Sort the list in place
-    return contigs_in_split
-
-def get_motifs(motifs_scored, bin_consensus, occurence_cutoff, min_motif_observations_contig, min_motif_observations_bin):
-    """Extracts and returns unique motifs for each contig."""
-    motifs_in_bin_consensus = bin_consensus\
-        .select(["motif", "mod_position", "mod_type", "n_mod_bin", "n_nomod_bin"])\
-        .with_columns(
-            motif_mod = pl.col("motif") + "_" + pl.col("mod_position").cast(pl.String) + "_" + pl.col("mod_type"),
-            n_motifs = pl.col("n_mod_bin") + pl.col("n_nomod_bin")
-        )\
-        .filter(pl.col("n_motifs") >= min_motif_observations_bin)\
-        .get_column("motif_mod")\
-        .unique()
-    
-    # filter motifs based on occurence.
-    motifs_scored = motifs_scored\
-        .with_columns(
-            n_motifs = pl.col("n_mod") + pl.col("n_nomod"),
-            motif_mod = pl.col("motif") + "_" + pl.col("mod_position").cast(pl.String) + "_" + pl.col("mod_type")
-        )\
-        .filter(pl.col("motif_mod").is_in(motifs_in_bin_consensus))
-    
->>>>>>> 6f61a22e
-
-    
-<<<<<<< HEAD
+
+    
     for motif_tup in motifs:
         motif, mod_type = motif_tup
         fwd_indexes = find_motif_indexes(contig.seq, motif)
         rev_indexes = find_motif_indexes(contig.seq, motif.reverse_compliment())
 
         p_fwd = pileup.filter(pl.col("strand") == "+", pl.col("motif_type") == mod_type, pl.col("start").is_in(fwd_indexes))
-=======
-    motif_occurences_in_contigs = motifs_scored\
-        .filter(pl.col("n_motifs") >= min_motif_observations_contig)\
-        .group_by(["motif", "mod_position", "mod_type"])\
-        .agg(
-            pl.count("contig").alias("motif_distinct_contigs")
-        )\
-        .with_columns(
-            motif_occurences_per = pl.col("motif_distinct_contigs") / total_contigs_in_motifs
-        ).sort("motif_distinct_contigs", descending = True)
->>>>>>> 6f61a22e
-        
         p_rev = pileup.filter(pl.col("strand") == "-", pl.col("motif_type") == mod_type, pl.col("start").is_in(rev_indexes))
 
         p_con = pl.concat([p_fwd, p_rev])
@@ -293,19 +219,7 @@
     return contig_meth_results, contig_split_meth_results
     
 
-<<<<<<< HEAD
 def create_methylation_matrix(methylation_features, min_valid_read_coverage = 8):
-=======
-def sort_columns(cols):
-    mod_columns = sorted([col for col in cols if "n_mod" in col], key=lambda x: x.split("_")[-2:])
-    nomod_columns = sorted([col for col in cols if "n_nomod" in col], key=lambda x: x.split("_")[-2:])
-    # Interleave the mod and nomod columns
-    sorted_columns = [val for pair in zip(mod_columns, nomod_columns) for val in pair]
-    return ["contig"] + sorted_columns  # Keep 'contig' as the first column
-
-
-def create_methylation_matrix(methylation_features, motifs=None, min_motif_observations = 8):
->>>>>>> 6f61a22e
     """
     Creates a feature matrix with methylation from motifs-scored or methylation features.
     """
@@ -317,13 +231,8 @@
     # Calculate mean methylation for each motif
     matrix = methylation_features\
         .with_columns(
-<<<<<<< HEAD
             mean = pl.col("sum_N_modified") / pl.col("sum_N_valid_cov"),
             motif_mod = pl.col("motif") + "_" + pl.col("motif_type") + "-" + pl.col("mod_position").cast(pl.String)
-=======
-            motif_mod = pl.col("motif") + "_" + pl.col("mod_type") + "-" + pl.col("mod_position").cast(pl.String),
-            n_motifs = pl.col("n_mod") + pl.col("n_nomod")
->>>>>>> 6f61a22e
         )\
         .filter(pl.col("sum_N_valid_cov") >= min_valid_read_coverage)
     
@@ -386,7 +295,6 @@
     
     
     # Load the assembly file
-<<<<<<< HEAD
     assembly = read_fasta(args.contig_fasta)
         
     # Get the unique motifs
@@ -396,29 +304,11 @@
             motif_mod = pl.col("motif") + "_" + pl.col("mod_position").cast(pl.String) + "_" + pl.col("mod_type"),
             n_motifs = pl.col("n_mod_bin") + pl.col("n_nomod_bin")
         )\
-        .filter(pl.col("n_motifs") >= args.min_motif_observations)\
+        .filter(pl.col("n_motifs") >= args.min_motif_observations_bin)\
         .unique(["motif_mod"])
 
     if len(motifs) == 0:
         logger.error(f"No motifs found")
-=======
-    contig_sequences = read_fasta(args.contig_fasta, contigs)
-    
-    # Get lenths of the contigs
-    contig_lengths = {contig: len(sequence) for contig, sequence in contig_sequences.items()}
-
-    # Get the unique motifs
-    motifs = get_motifs(
-        motifs_scored = motifs_scored, 
-        bin_consensus = bin_consensus,
-        occurence_cutoff = args.motif_occurence_cutoff,
-        min_motif_observations_contig=args.min_motif_observations_contig,
-        min_motif_observations_bin=args.min_motif_observations_bin
-    )
-
-    if len(motifs) == 0:
-        logger.error(f"No motifs found with current settings")
->>>>>>> 6f61a22e
         sys.exit(1)
     
     motif_list = [(Motif(row[0], row[1]), row[2])for row in motifs.unique(["motif_mod"]).iter_rows()]
@@ -444,11 +334,7 @@
     
     data_split_methylation_matrix = create_methylation_matrix(
         methylation_features = contig_split_methylation,
-<<<<<<< HEAD
         min_valid_read_coverage = args.min_valid_read_coverage
-=======
-        min_motif_observations = args.min_motif_observations_contig
->>>>>>> 6f61a22e
     )
     
     data_split = data_split\
@@ -461,19 +347,10 @@
         .fill_nan(0.0)\
         .fill_null(0.0)
         
-<<<<<<< HEAD
     data_methylation_matrix = create_methylation_matrix(
         methylation_features=contig_methylation,
         min_valid_read_coverage=args.min_valid_read_coverage
-    )
-=======
-    # Create methylation matrix for all data
-    motifs_scored_matrix = create_methylation_matrix(
-        methylation_features = motifs_scored, 
-        motifs = motifs_in_contig_split,
-        min_motif_observations = args.min_motif_observations_contig
     ).select(data_split_methylation_matrix.columns)
->>>>>>> 6f61a22e
     
     data = data\
         .join(
