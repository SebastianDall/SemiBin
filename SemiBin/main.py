import argparse
import sys
import logging
import os
from .utils import validate_args, get_threshold, generate_cannot_link
import subprocess
import gzip
import bz2
from Bio import SeqIO
import multiprocessing
from .generate_coverage import calculate_coverage
from atomicwrites import atomic_write
from .generate_kmer import generate_kmer_features_from_fasta
import pandas as pd
from Bio.SeqRecord import SeqRecord
from .semi_supervised_model import train
import torch
from .cluster import cluster
import shutil
import numpy as np
import random
<<<<<<< HEAD
import requests
import sys
import hashlib
=======
from .semibin_version import __version__ as ver
>>>>>>> ce628451

def parse_args(args):
    parser = argparse.ArgumentParser(formatter_class=argparse.ArgumentDefaultsHelpFormatter,
                                     description='Semi-supervised siamese neural network for metagenomic binning')

    parser.version = ver

    parser.add_argument('-v',
                        '--version',
                        action='version',
                        help='Print the version number')

    subparsers = parser.add_subparsers(title='SemiBin subcommands',
                                       dest='cmd',
                                       metavar='')

    single_easy_bin = subparsers.add_parser('single_easy_bin',
                                            help='Bin contigs (single or co-assembly) using one command.')

    multi_easy_bin = subparsers.add_parser('multi_easy_bin',
                                            help='Bin contigs (multi-sample mode) using one command.')

    predict_taxonomy = subparsers.add_parser('predict_taxonomy',
                                             help='Run the contig annotation using mmseqs '
                                                  'with GTDB reference genome and generate '
                                                  'cannot-link file used in the semi-supervised deep learning model training. '
                                                  'This will download the GTDB database if not downloaded before.')

    generate_data_single = subparsers.add_parser('generate_data_single',
                                            help='Generate training data (files data.csv and data_split.csv) '
                                                  'for semi-supervised deep learning model training (single or co-assembly).')


    generate_data_multi = subparsers.add_parser('generate_data_multi',
                                            help='Generate training data (files data.csv and data_split.csv) '
                                                'for the semi-supervised deep learning model training (multi-sample)')


    download_GTDB = subparsers.add_parser('download_GTDB', help='Download GTDB reference genomes.')


    training = subparsers.add_parser('train',
                                    help='Train the model.')

    binning = subparsers.add_parser('bin',
                                    help='Binning the contigs into bins.')

    download_GTDB.add_argument('-r', '--reference-db',
                            required=False,
                            help='GTDB reference file path to download(~/path/GTDB). (Default: $HOME/.cache/SemiBin/mmseqs2-GTDB/GTDB).'
                            'If not set --reference-db, we will download GTDB to the default path.',
                            dest='GTDB_reference',
                            metavar='',
                            default=None)

    training.add_argument('--data',
                         required=True,
                         help='Path to the input data.csv file.',
                         dest='data',
                         default=None,
                         )
    training.add_argument('--data-split',
                         required=True,
                         help='Path to the input data_split.csv file.',
                         dest='data_split',
                         default=None,
                         )
    training.add_argument('-c', '--cannot-link',
                         required=True,
                         help='Path to the input cannot link file. '
                         'The file format: `contig_1,contig_2` '
                         '(one row for each cannot link constraint).',
                         dest='cannot_link',
                         default=None)

    training.add_argument('--epoches',
                   required=False,
                   type=int,
                   help='Number of epoches used in the training process (Default: 20).',
                   dest='epoches',
                   default=20)

    training.add_argument('--batch-size',
                   required=False,
                   type=int,
                   help='Batch size used in the training process (Default: 2048).',
                   dest='batchsize',
                   default=2048, )

    binning.add_argument('--data',
                         required=True,
                         help='Path to the input data.csv file.',
                         dest='data',
                         default=None,)

    binning.add_argument('--minfasta-kbs',
                            required=False,
                            type=int,
                            help='minimum bin size in Kbps (Default: 200).',
                            dest='minfasta_kb',
                            default=200,
                            metavar='')
    binning.add_argument('--recluster',
                   required=False,
                   help='recluster bins.',
                   dest='recluster',
                   action='store_true', )
    binning.add_argument('--max-edges',
                   required=False,
                   type=int,
                   help='The maximum number of edges that can be connected to one contig (Default: 200).',
                   dest='max_edges',
                   default=200)
    binning.add_argument('--max-node',
                   required=False,
                   type=float,
                   dest='max_node',
                   default=1,
                   help='Fraction of contigs that considered to be binned (should be between 0 and 1; default: 1).')

    binning.add_argument('--model',
                         required=True,
                         type=str,
                         dest='model_path',
                         default=None,
                         help='Path to the trained semi-supervised deep learning model.')

    for p in [single_easy_bin, multi_easy_bin, predict_taxonomy, generate_data_single, generate_data_multi, binning, training]:
        p.add_argument('-i', '--input-fasta',
                                required=True,
                                help='Path to the input fasta file.',
                                dest='contig_fasta',
                                default=None,)
        p.add_argument('-o', '--output',
                            required=True,
                            help='Output directory (will be created if non-existent)',
                            dest='output',
                            default=None,
                            )

    for p in [single_easy_bin, multi_easy_bin, generate_data_single, generate_data_multi, binning, training]:
        p.add_argument('-b', '--input-bam',
                            required=True,
                            nargs='*',
                            help='Path to the input BAM file. '
                                 'If using multiple sample binning, you can input multiple files.',
                            dest='bams',
                            default=None,
                            )

        p.add_argument('-p', '--processes', '-t', '--threads',
                                     required=False,
                                     type=int,
                                     help='Number of CPUs used (pass the value 0 to use all CPUs)',
                                     dest='num_process',
                                     default=0,
                                     metavar=''
                                     )

    for p in [single_easy_bin, multi_easy_bin, predict_taxonomy]:
        p.add_argument('-r', '--reference-db',
                            required=False,
                            help='GTDB reference storage path. (Default: $HOME/.cache/SemiBin/mmseqs2-GTDB/GTDB).'
                            'If not set --reference-db and SemiBin cannot find GTDB in $HOME/.cache/SemiBin/mmseqs2-GTDB/GTDB, '
                            'SemiBin will download GTDB (Note that >100GB of disk space are required).',
                            dest='GTDB_reference',
                            metavar='',
                            default=None)
    for p in [single_easy_bin, predict_taxonomy]:
        p.add_argument('--cannot-name',
                            required=False,
                            help='Name for the cannot-link file.',
                            dest='cannot_name',
                            default='cannot',
                            metavar=''
                            )

    for p in [single_easy_bin, multi_easy_bin]:
        p.add_argument('--minfasta-kbs',
                            required=False,
                            type=int,
                            help='minimum bin size in Kbps (Default: 200).',
                            dest='minfasta_kb',
                            default=200,
                            metavar='')

        p.add_argument('--recluster',
                            required=False,
                            help='recluster bins.',
                            dest='recluster',
                            action ='store_true',)

        p.add_argument('--epoches',
                          required=False,
                          type=int,
                          help='Number of epoches used in the training process (Default: 20).',
                          dest='epoches',
                          default=20)

        p.add_argument('--batch-size',
                          required=False,
                          type=int,
                          help='Batch size used in the training process (Default: 2048).',
                          dest='batchsize',
                          default=2048,)

        p.add_argument('--max-edges',
                          required=False,
                          type=int,
                          help='The maximum number of edges that can be connected to one contig (Default: 200).',
                          dest='max_edges',
                          default=200)

        p.add_argument('--max-node',
                          required=False,
                          type=float,
                          dest='max_node',
                          default=1,
                          help='Fraction of contigs that considered to be binned (should be between 0 and 1; default: 1).')

    for p in [multi_easy_bin, generate_data_multi]:
        p.add_argument('-s', '--separator',
                           required=False,
                           type=str,
                           help='Used when multiple samples binning to separate sample name and contig name (Default is :).',
                           dest='separator',
                           default=':',
                           metavar='')

    for p in [training, binning, single_easy_bin, multi_easy_bin]:
        p.add_argument('--random-seed',
                       required=False,
                       type=int,
                       help='Random seed to reproduce results.',
                       dest='random_seed',
                       default=None,
                       )

    if not args:
        parser.print_help(sys.stderr)
        sys.exit()
    return parser.parse_args(args)


def generate_cov(bam_file, bam_index, out, threshold,
                 is_combined, contig_threshold, logger):
    logger.info('Processing {}'.format(bam_file))
    bam_name = os.path.split(bam_file)[-1] + '_{}'.format(bam_index)
    bam_depth = os.path.join(out, '{}_depth.txt'.format(bam_name))
    os.system(
        'bedtools genomecov -bga -ibam {0} > {1}'.format(bam_file, bam_depth))

    if is_combined:
        contig_cov, must_link_contig_cov = calculate_coverage(bam_depth, threshold, is_combined=is_combined,
                                                              contig_threshold=contig_threshold)
        contig_cov = contig_cov.apply(lambda x: x + 1e-5)
        must_link_contig_cov = must_link_contig_cov.apply(lambda x: x + 1e-5)
        abun_scale = (contig_cov.mean() / 100).apply(np.ceil) * 100
        abun_split_scale = (must_link_contig_cov.mean() / 100).apply(np.ceil) * 100
        contig_cov = contig_cov.div(abun_scale)
        must_link_contig_cov = must_link_contig_cov.div(abun_split_scale)


        with atomic_write(os.path.join(out, '{}_data_cov.csv'.format(bam_name)), overwrite=True) as ofile:
            contig_cov.to_csv(ofile)

        with atomic_write(os.path.join(out, '{}_data_split_cov.csv'.format(bam_name)), overwrite=True) as ofile:
            must_link_contig_cov.to_csv(ofile)
    else:
        contig_cov = calculate_coverage(
            bam_depth,
            threshold,
            is_combined=is_combined,
            contig_threshold=contig_threshold)
        contig_cov = contig_cov.apply(lambda x: x + 1e-5)
        with atomic_write(os.path.join(out, '{}_data_cov.csv'.format(bam_name)), overwrite=True) as ofile:
            contig_cov.to_csv(ofile)
    return (bam_file, logger)


def generate_cov_multiple(bam_file, bam_index, out, threshold,
                          is_combined, sep, binned_threshold_dict, logger):
    logger.info('Processing {}'.format(bam_file))
    bam_name = os.path.split(bam_file)[-1] + '_{}'.format(bam_index)
    bam_depth = os.path.join(out, '{}_depth.txt'.format(bam_name))
    os.system(
        'bedtools genomecov -bga -ibam {0} > {1}'.format(bam_file, bam_depth))
    if is_combined:
        contig_cov, must_link_contig_cov = calculate_coverage(bam_depth, threshold, is_combined=is_combined,
                                                              sep=sep, binned_thre_dict=binned_threshold_dict)
        contig_cov = contig_cov.apply(lambda x: x + 1e-5)
        must_link_contig_cov = must_link_contig_cov.apply(lambda x: x + 1e-5)

        with atomic_write(os.path.join(out, '{}_data_cov.csv'.format(bam_name)), overwrite=True) as ofile:
            contig_cov.to_csv(ofile)

        with atomic_write(os.path.join(out, '{}_data_split_cov.csv'.format(bam_name)), overwrite=True) as ofile:
            must_link_contig_cov.to_csv(ofile)
    else:
        contig_cov = calculate_coverage(bam_depth, threshold, is_combined=is_combined, sep=sep,
                                        binned_thre_dict=binned_threshold_dict)
        contig_cov = contig_cov.apply(lambda x: x + 1e-5)
        with atomic_write(os.path.join(out, '{}_data_cov.csv'.format(bam_name)), overwrite=True) as ofile:
            contig_cov.to_csv(ofile)
    return (bam_file, logger)


def _checkback(msg):
    msg[1].info('Processed:{}'.format(msg[0]))

def get_file_md5(fname):
    m = hashlib.md5()
    with open(fname,'rb') as fobj:
        while True:
            data = fobj.read(4096)
            if not data:
                break
            m.update(data)

    return m.hexdigest()

def download_GTDB(logger,GTDB_reference):
    GTDB_default = os.path.join(
        os.environ['HOME'],
        '.cache',
        'SemiBin',
        'mmseqs2-GTDB',
        'GTDB')

    GTDB_path = GTDB_reference if GTDB_reference is not None else GTDB_default
    logger.info('Downloading GTDB.')
    GTDB_dir = os.path.split(GTDB_path)[0]
    os.makedirs(GTDB_dir, exist_ok=True)
<<<<<<< HEAD
    download_url = 'https://zenodo.org/record/4751564/files/GTDB_v95.tar.gz?download=1'
    download_path = os.path.join(GTDB_dir, 'GTDB_v95.tar.gz')

    with requests.get(download_url, stream=True) as r:
        with open(download_path, 'wb') as f:
            shutil.copyfileobj(r.raw, f)
    logger.info('Download finished. Checking MD5...')
    if get_file_md5(download_path) == '4a70301c54104e87d5615e3f2383c8b5':
        subprocess.check_call([
            'tar',
            '-xzvf',
            download_path],
            stdout=subprocess.DEVNULL,
        )
        os.remove(download_path)
    else:
        os.remove(download_path)
        sys.stderr.write(
            f"Error: MD5 check failed removing '{download_path}'.\n")
        sys.exit(1)
=======
    subprocess.check_call(
        ['mmseqs',
         'databases',
         'GTDB',
         GTDB_default,
         '{}/tmp'.format(GTDB_dir),
         ],
        stdout=None,
    )


>>>>>>> ce628451

def predict_taxonomy(contig_fasta, GTDB_reference,
                     cannot_name, logger,
                     output, binned_short,
                     must_link_threshold):
    """
    Predict taxonomy using mmseqs and generate cannot-link file
    :param handle: handle to read fasta file
    :param binned_short: binning contigs > 1000bp or 2500 bp
    :param must_link_threshold: threshold for generating must-link pair
    """
    GTDB_default = os.path.join(
        os.environ['HOME'],
        '.cache',
        'SemiBin',
        'mmseqs2-GTDB',
        'GTDB')
    GTDB_path = GTDB_reference
    if GTDB_reference is None:
        if not os.path.exists(GTDB_default):
            logger.info('Downloading GTDB. It will take a while..')
            GTDB_dir = os.path.split(GTDB_default)[0]
            os.makedirs(GTDB_dir, exist_ok=True)
<<<<<<< HEAD
            download_url = 'https://zenodo.org/record/4751564/files/GTDB_v95.tar.gz?download=1'
            download_path = os.path.join(GTDB_dir,'GTDB_v95.tar.gz')

            with requests.get(download_url, stream=True) as r:
                with open(download_path, 'wb') as f:
                    shutil.copyfileobj(r.raw, f)
            logger.info('Download finished. Checking MD5...')
            if get_file_md5(download_path) == '4a70301c54104e87d5615e3f2383c8b5':
                subprocess.check_call([
                    'tar',
                    '-xzvf',
                    download_path],
                    stdout=subprocess.DEVNULL,
                )
                os.remove(download_path)
            else:
                os.remove(download_path)
                sys.stderr.write(
                    f"Error: MD5 check failed removing '{download_path}'.\n")
                sys.exit(1)
=======
            subprocess.check_call(
                ['mmseqs',
                 'databases',
                 'GTDB',
                 GTDB_default,
                 '{}/tmp'.format(GTDB_dir),
                 '--remove-tmp-files', '1',
                 ],
                stdout=None,
            )
>>>>>>> ce628451
        GTDB_path = GTDB_default
    subprocess.check_call(
        ['mmseqs',
         'createdb',
         contig_fasta,
         '{}/contig_DB'.format(output)],
        stdout=None,
    )
    os.makedirs(os.path.join(output, 'mmseqs_annotation'), exist_ok=True)
    subprocess.run(
        ['mmseqs',
         'taxonomy',
         '{}/contig_DB'.format(output),
         GTDB_path,
         os.path.join(output, 'mmseqs_annotation/mmseqs_annotation'),
         os.path.join(output, 'mmseqs_tmp'),
         '--tax-lineage',
         str(1),
         ],
        check=True,
        stdout=None,
    )
    subprocess.check_call(
        ['mmseqs',
         'createtsv',
         '{}/contig_DB'.format(output),
         os.path.join(output, 'mmseqs_annotation/mmseqs_annotation'),
         os.path.join(output, 'mmseqs_annotation/taxonomyResult.tsv')
         ],
        stdout=None,
    )

    namelist = []
    num_must_link = 0
    binned_threshold = 1000 if binned_short else 2500
    for seq_record in SeqIO.parse(contig_fasta, "fasta"):
        if len(seq_record) > binned_threshold:
            namelist.append(seq_record.id)
        if len(seq_record) >= must_link_threshold:
            num_must_link += 1
    os.makedirs(os.path.join(output, 'cannot'), exist_ok=True)
    generate_cannot_link(
        os.path.join(output, 'mmseqs_annotation/taxonomyResult.tsv'),
        namelist, num_must_link,
        os.path.join(output, 'cannot'), cannot_name)


def generate_data_single(bams, num_process, logger,
                         output, contig_fasta, binned_short,
                         must_link_threshold):
    """
    Generate data.csv and data_split.csv for training and clustering.
    data.csv has the features(kmer and abundance) for original contigs.
    data_split.csv has the features(kmer and abundace) for contigs that are breaked up as must-link pair.
    """
    n_sample = len(bams)
    is_combined = n_sample >= 5
    bam_list = bams
    if num_process != 0:
        pool = multiprocessing.Pool(num_process)
    else:
        pool = multiprocessing.Pool()

    logger.info('Calculating coverage for every sample.')

    for bam_index in range(n_sample):
        pool.apply_async(
            generate_cov,
            args=(
                bam_list[bam_index],
                bam_index,
                output,
                must_link_threshold,
                is_combined,
                1000 if binned_short else 2500,
                logger,
            ),
            callback=_checkback)
    pool.close()
    pool.join()

    logger.info('Start generating kmer features from fasta file.')
    kmer_whole = generate_kmer_features_from_fasta(
        contig_fasta, 1000 if binned_short else 2500, 4)
    kmer_split = generate_kmer_features_from_fasta(
        contig_fasta, 1000, 4, split=True, threshold=must_link_threshold)

    data = kmer_whole
    data_split = kmer_split
    data.index = data.index.astype(str)

    for bam_index, bam_file in enumerate(bam_list):
        cov = pd.read_csv(os.path.join(output, '{}_data_cov.csv'.format(
            os.path.split(bam_file)[-1] + '_{}'.format(bam_index))), index_col=0)
        cov.index = cov.index.astype(str)
        data = pd.merge(data, cov, how='inner', on=None,
                        left_index=True, right_index=True, sort=False, copy=True)
        if is_combined:
            cov_split = pd.read_csv(os.path.join(output, '{}_data_split_cov.csv'.format(
                os.path.split(bam_file)[-1] + '_{}'.format(bam_index))), index_col=0)

            data_split = pd.merge(data_split, cov_split, how='inner', on=None,
                                  left_index=True, right_index=True, sort=False, copy=True)
    if not is_combined:
        data_split = kmer_split

    with atomic_write(os.path.join(output, 'data.csv'), overwrite=True) as ofile:
        data.to_csv(ofile)

    with atomic_write(os.path.join(output, 'data_split.csv'), overwrite=True) as ofile:
        data_split.to_csv(ofile)


def generate_data_multi(bams, num_process,separator,
                        logger, output, contig_fasta):
    n_sample = len(bams)
    is_combined = n_sample >= 5
    bam_list = bams
    if num_process != 0:
        pool = multiprocessing.Pool(num_process)
    else:
        pool = multiprocessing.Pool()

    # Gererate contig file for every sample
    from collections import defaultdict
    sample_list = list()
    contig_sample_list = []
    contig_length_list = []
    flag_name = None

    os.makedirs(os.path.join(output, 'samples'), exist_ok=True)

    for seq_record in SeqIO.parse(contig_fasta, "fasta"):
        sample_name, contig_name = seq_record.id.split(separator)
        if flag_name is None:
            flag_name = sample_name
        if sample_name == flag_name:
            rec = SeqRecord(seq_record.seq, id=contig_name, description='')
            contig_sample_list.append(rec)
        if sample_name != flag_name:
            SeqIO.write(contig_sample_list,
                        os.path.join(
                            output, 'samples', '{}.fasta'.format(flag_name)), 'fasta')
            flag_name = sample_name
            contig_sample_list = []
            rec = SeqRecord(seq_record.seq, id=contig_name, description='')
            contig_sample_list.append(rec)
        if sample_name not in sample_list:
            sample_list.append(sample_name)
        contig_length_list.append(len(seq_record))

    if contig_sample_list != []:
        SeqIO.write(contig_sample_list,
                    os.path.join(
                        output, 'samples', '{}.fasta'.format(flag_name)), 'fasta')

    must_link_threshold = get_threshold(contig_length_list)
    logger.info('Calculating coverage for every sample.')

    binning_threshold = {1000: [], 2500: []}
    for sample in sample_list:
        whole_contig_bp = 0
        contig_bp_2500 = 0
        for seq_record in SeqIO.parse(os.path.join(
                output, 'samples/{}.fasta'.format(sample)), "fasta"):
            if len(seq_record) >= 1000 and len(seq_record) <= 2500:
                contig_bp_2500 += len(seq_record)
            whole_contig_bp += len(seq_record)
        binned_short = contig_bp_2500 / whole_contig_bp < 0.05
        binning_threshold[1000].append(sample) if binned_short \
            else binning_threshold[2500].append(sample)

    for bam_index in range(n_sample):
        pool.apply_async(generate_cov_multiple,
                         args=(
                             bam_list[bam_index],
                             bam_index,
                             os.path.join(output, 'samples'),
                             must_link_threshold,
                             is_combined,
                             separator,
                             binning_threshold,
                             logger
                         ),
                         callback=_checkback)
    pool.close()
    pool.join()
    # Generate cov features for every sample
    data_cov = pd.read_csv(os.path.join(output, 'samples', '{}_data_cov.csv'.format(
        os.path.split(bam_list[0])[-1] + '_{}'.format(0))), index_col=0)
    if is_combined:
        data_split_cov = pd.read_csv(os.path.join(
            output, 'samples', '{}_data_split_cov.csv'.format(
                os.path.split(bam_list[0])[-1] + '_{}'.format(0))), index_col=0)
    data_cov.index = data_cov.index.astype(str)
    for bam_index, bam_file in enumerate(bam_list):
        if bam_index == 0:
            continue
        cov = pd.read_csv(
            os.path.join(output, 'samples', '{}_data_cov.csv'.format(
                os.path.split(bam_file)[-1] + '_{}'.format(bam_index))),
            index_col=0)
        cov.index = cov.index.astype(str)
        data_cov = pd.merge(data_cov, cov, how='inner', on=None,
                            left_index=True, right_index=True, sort=False, copy=True)

        if is_combined:
            cov_split = pd.read_csv(os.path.join(output, 'samples', '{}_data_split_cov.csv'.format(
                os.path.split(bam_file)[-1] + '_{}'.format(bam_index))), index_col=0)

            data_split_cov = pd.merge(data_split_cov, cov_split, how='inner', on=None,
                                      left_index=True, right_index=True, sort=False, copy=True)

    data_cov = data_cov.reset_index()
    columns_list = list(data_cov.columns)
    columns_list[0] = 'contig_name'
    data_cov.columns = columns_list

    if is_combined:
        data_split_cov = data_split_cov.reset_index()
        columns_list = list(data_split_cov.columns)
        columns_list[0] = 'contig_name'
        data_split_cov.columns = columns_list

    for sample in sample_list:
        output_path = os.path.join(output, 'samples', sample)
        os.makedirs(output_path, exist_ok=True)
        part_data = data_cov[data_cov['contig_name'].str.contains(
            '{}'.format(sample + separator))]
        part_data = part_data.set_index('contig_name')
        part_data.index.name = None
        index_list = part_data.index.tolist()
        index_list = [temp.split(separator)[1] for temp in index_list]
        part_data.index = index_list
        abun_scale = (part_data.mean() / 100).apply(np.ceil) * 100
        part_data = part_data.div(abun_scale)
        part_data.to_csv(os.path.join(output_path, 'data_cov.csv'))
        if is_combined:
            part_data = data_split_cov[data_split_cov['contig_name'].str.contains(
                '{}'.format(sample + separator))]
            part_data = part_data.set_index('contig_name')
            part_data.index.name = None
            index_list = part_data.index.tolist()
            index_list = [temp.split(separator)[1]
                          for temp in index_list]
            part_data.index = index_list
            abun_scale = (part_data.mean() / 100).apply(np.ceil) * 100
            part_data = part_data.div(abun_scale)
            part_data.to_csv(os.path.join(
                output_path, 'data_split_cov.csv'))

        sample_contig_fasta = os.path.join(
            output, 'samples/{}.fasta'.format(sample))
        binned_short = True if sample in binning_threshold[1000] else False
        kmer_whole = generate_kmer_features_from_fasta(
            sample_contig_fasta, 1000 if binned_short else 2500, 4)
        kmer_split = generate_kmer_features_from_fasta(
            sample_contig_fasta, 1000, 4, split=True, threshold=must_link_threshold)


        sample_cov = pd.read_csv(os.path.join(
            output_path, 'data_cov.csv'),
            index_col=0)
        kmer_whole.index = kmer_whole.index.astype(str)
        sample_cov.index = sample_cov.index.astype(str)
        data = pd.merge(kmer_whole, sample_cov, how='inner', on=None,
                        left_index=True, right_index=True, sort=False, copy=True)
        if is_combined:
            sample_cov_split = pd.read_csv(os.path.join(
                output_path, 'data_split_cov.csv'), index_col=0)
            data_split = pd.merge(kmer_split, sample_cov_split, how='inner', on=None,
                                  left_index=True, right_index=True, sort=False, copy=True)
        else:
            data_split = kmer_split

        with atomic_write(os.path.join(output_path, 'data.csv'), overwrite=True) as ofile:
            data.to_csv(ofile)

        with atomic_write(os.path.join(output_path, 'data_split.csv'), overwrite=True) as ofile:
            data_split.to_csv(ofile)

    return sample_list

def training(contig_fasta, bams, num_process, data,
            data_split, cannot_link, batchsize, epoches,
            logger, output, binned_short, device):
    """
    Training the model
    """
    logger.info('Start training.')
    n_sample = len(bams)
    is_combined = n_sample >= 5
    num_cpu = multiprocessing.cpu_count() if num_process == 0 else num_process
    data = pd.read_csv(data, index_col=0)
    data.index = data.index.astype(str)
    data_split = pd.read_csv(data_split, index_col=0)
    model = train(
        output,
        contig_fasta,
        binned_short,
        logger,
        data,
        data_split,
        cannot_link,
        is_combined,
        batchsize,
        epoches,
        device,
        num_cpu)



def binning(bams, num_process, data,
            max_edges, max_node, minfasta, logger, output,
            binned_short, device, contig_length_dict, contig_dict,recluster,model_path, random_seed):
    """
    Clustering the contigs to get the final bins.
    """
    logger.info('Start binning.')
    n_sample = len(bams)
    is_combined = n_sample >= 5
    num_cpu = multiprocessing.cpu_count() if num_process == 0 else num_process
    data = pd.read_csv(data, index_col=0)
    data.index = data.index.astype(str)

    if device == 'cpu':
        model = torch.load(model_path, map_location='cpu')
    else:
        model = torch.load(model_path)
    cluster(
        model,
        data,
        device,
        max_edges,
        max_node,
        is_combined,
        logger,
        n_sample,
        contig_length_dict,
        output,
        contig_dict,
        binned_short,
        num_cpu,
        minfasta,recluster,random_seed)


def single_easy_binning(args, logger, output, binned_short,
                        must_link_threshold, device, contig_length_dict, contig_dict, recluster,random_seed):
    logger.info('Running mmseqs and generate cannot-link file.')
    predict_taxonomy(
        args.contig_fasta,
        args.GTDB_reference,
        args.cannot_name,
        logger,
        output, binned_short, must_link_threshold)
    logger.info('Generate training data.')
    generate_data_single(
        args.bams,
        args.num_process,
        logger,
        output, args.contig_fasta, binned_short, must_link_threshold)
    logger.info('Training model and clustering.')
    data_path = os.path.join(output,'data.csv')
    data_split_path = os.path.join(output,'data_split.csv')
    training(args.contig_fasta, args.bams, args.num_process, data_path,
            data_split_path, os.path.join(
                output, 'cannot', 'cannot.txt'), args.batchsize, args.epoches, logger, output, binned_short, device)

    binning(args.bams, args.num_process, data_path,
            args.max_edges, args.max_node, args.minfasta_kb * 1000, logger, output, binned_short, device, contig_length_dict, contig_dict,recluster, os.path.join(output, 'model.h5'),random_seed)


def multi_easy_binning(args, logger, output, device, recluster, random_seed):
    logger.info('Multi-samples binning.')
    logger.info('Generate training data.')
    sample_list = generate_data_multi(
        args.bams,
        args.num_process,
        args.separator,
        logger,
        output, args.contig_fasta)

    for sample in sample_list:
        logger.info(
            'Running mmseqs and generate cannot-link file of {}.'.format(sample))
        sample_fasta = os.path.join(
            output, 'samples', '{}.fasta'.format(sample))
        sample_data = os.path.join(output, 'samples', sample, 'data.csv')
        sample_data_split = os.path.join(
            output, 'samples', sample, 'data_split.csv')

        whole_contig_bp = 0
        contig_bp_2500 = 0
        contig_length_list = []
        contig_length_dict = {}
        contig_dict = {}
        handle = sample_fasta
        for seq_record in SeqIO.parse(handle, "fasta"):
            if len(seq_record) >= 1000 and len(seq_record) <= 2500:
                contig_bp_2500 += len(seq_record)
            contig_length_list.append(len(seq_record))
            whole_contig_bp += len(seq_record)
            contig_length_dict[str(seq_record.id).strip(
                '')] = len((seq_record.seq))
            contig_dict[str(seq_record.id).strip('')] = str(seq_record.seq)

        binned_short = contig_bp_2500 / whole_contig_bp < 0.05
        must_link_threshold = get_threshold(contig_length_list)

        predict_taxonomy(
            sample_fasta,
            args.GTDB_reference,
            sample,
            logger,
            os.path.join(output, 'samples', sample), handle, binned_short, must_link_threshold,)
        sample_cannot = os.path.join(
            output, 'samples', sample, 'cannot/{}.txt'.format(sample))
        logger.info('Training model and clustering for {}.'.format(sample))
        training(sample_fasta, args.bams, args.num_process, sample_data,
                 sample_data_split, sample_cannot, args.batchsize, args.epoches, logger, os.path.join(output, 'samples', sample), binned_short, device)

        binning(args.bams, args.num_process, sample_data,
                args.max_edges, args.max_node, args.minfasta_kb * 1000, logger, os.path.join(output, 'samples', sample), binned_short, device,
                contig_length_dict, contig_dict, recluster, os.path.join(output, 'samples', sample, 'model.h5'), random_seed)

    os.makedirs(os.path.join(output, 'bins'), exist_ok=True)
    for sample in sample_list:
        if recluster:
            bin_file = os.listdir(os.path.join(
                output, 'samples', sample, 'output_recluster_bins'))
            for bin in bin_file:
                original_path = os.path.join(
                    output, 'samples', sample, 'output_recluster_bins', bin)
                new_file = '{0}_{1}'.format(sample, bin)
                new_path = os.path.join(output, 'bins', new_file)
                shutil.copyfile(original_path, new_path)
        else:
            bin_file = os.listdir(os.path.join(
                output, 'samples', sample, 'output_bins'))
            for bin in bin_file:
                original_path = os.path.join(
                    output, 'samples', sample, 'output_bins', bin)
                new_file = '{0}_{1}'.format(sample, bin)
                new_path = os.path.join(output, 'bins', new_file)
                shutil.copyfile(original_path, new_path)

def set_random_seed(seed):
    torch.manual_seed(seed)
    torch.cuda.manual_seed(seed)
    torch.cuda.manual_seed_all(seed)
    random.seed(seed)
    np.random.seed(seed)

def main():
    args = sys.argv[1:]
    args = parse_args(args)

    logger = logging.getLogger('SemiBin')
    logger.setLevel(logging.INFO)
    sh = logging.StreamHandler()
    sh.setFormatter(logging.Formatter('%(asctime)s - %(message)s'))
    logger.addHandler(sh)

    validate_args(args)

    out = args.output
    os.makedirs(out, exist_ok=True)

    device = torch.device(
        "cuda" if torch.cuda.is_available() else "cpu")

    if os.path.splitext(args.contig_fasta)[1] == '.gz':
        contig_name = args.contig_fasta.replace(".gz", "")
        ungz_file = gzip.GzipFile(args.contig_fasta)
        open(contig_name, "wb+").write(ungz_file.read())
        ungz_file.close()
        args.contig_fasta = contig_name
    elif os.path.splitext(args.contig_fasta)[1] == '.bz2':
        contig_name = args.contig_fasta.replace(".bz2", "")
        unbz2_file = bz2.BZ2File(args.contig_fasta)
        open(contig_name, "wb+").write(unbz2_file.read())
        unbz2_file.close()
        args.contig_fasta = contig_name

    if args.cmd in ['predict_taxonomy', 'generate_data_single', 'bin','single_easy_bin','train']:
        whole_contig_bp = 0
        contig_bp_2500 = 0
        contig_length_list = []
        contig_length_dict = {}
        contig_dict = {}

        for seq_record in SeqIO.parse(args.contig_fasta, "fasta"):
            if len(seq_record) >= 1000 and len(seq_record) <= 2500:
                contig_bp_2500 += len(seq_record)
            contig_length_list.append(len(seq_record))
            whole_contig_bp += len(seq_record)
            contig_length_dict[str(seq_record.id).strip(
                '')] = len((seq_record.seq))
            contig_dict[str(seq_record.id).strip('')] = str(seq_record.seq)

        binned_short = contig_bp_2500 / whole_contig_bp < 0.05
        must_link_threshold = get_threshold(contig_length_list)

    if args.cmd == 'download_GTDB':
        download_GTDB(logger,args.GTDB_reference)

    if args.cmd == 'predict_taxonomy':
        predict_taxonomy(
            args.contig_fasta,
            args.GTDB_reference,
            args.cannot_name,
            logger,
            out, binned_short, must_link_threshold)

    if args.cmd == 'generate_data_single':
        generate_data_single(
            args.bams,
            args.num_process,
            logger,
            out,
            args.contig_fasta, binned_short, must_link_threshold)

    if args.cmd == 'generate_data_multi':
        generate_data_multi(
            args.bams,
            args.num_process,
            args.separator,
            logger,
            out,
            args.contig_fasta)

    if args.cmd == 'train':
        if args.random_seed is not None:
            set_random_seed(args.random_seed)
        training(args.contig_fasta, args.bams, args.num_process, args.data,
            args.data_split, args.cannot_link, args.batchsize, args.epoches,
            logger, out, binned_short, device)


    if args.cmd == 'bin':
        if args.random_seed is not None:
            set_random_seed(args.random_seed)
        binning(args.bams, args.num_process, args.data,
                args.max_edges, args.max_node,
                args.minfasta_kb * 1000, logger,
                out, binned_short, device, contig_length_dict, contig_dict, args.recluster, args.model_path, args.random_seed)


    if args.cmd == 'single_easy_bin':
        if args.random_seed is not None:
            set_random_seed(args.random_seed)
        single_easy_binning(
            args,
            logger,
            out,
            binned_short,
            must_link_threshold,
            device,
            contig_length_dict,
            contig_dict,
            args.recluster,
            args.random_seed)

    if args.cmd == 'multi_easy_bin':
        if args.random_seed is not None:
            set_random_seed(args.random_seed)
        multi_easy_binning(
            args,
            logger,
            out,
            device,
            args.recluster,
            args.random_seed)


if __name__ == '__main__':
    main()<|MERGE_RESOLUTION|>--- conflicted
+++ resolved
@@ -19,13 +19,12 @@
 import shutil
 import numpy as np
 import random
-<<<<<<< HEAD
 import requests
 import sys
 import hashlib
-=======
+
 from .semibin_version import __version__ as ver
->>>>>>> ce628451
+
 
 def parse_args(args):
     parser = argparse.ArgumentParser(formatter_class=argparse.ArgumentDefaultsHelpFormatter,
@@ -359,7 +358,7 @@
     logger.info('Downloading GTDB.')
     GTDB_dir = os.path.split(GTDB_path)[0]
     os.makedirs(GTDB_dir, exist_ok=True)
-<<<<<<< HEAD
+
     download_url = 'https://zenodo.org/record/4751564/files/GTDB_v95.tar.gz?download=1'
     download_path = os.path.join(GTDB_dir, 'GTDB_v95.tar.gz')
 
@@ -380,19 +379,6 @@
         sys.stderr.write(
             f"Error: MD5 check failed removing '{download_path}'.\n")
         sys.exit(1)
-=======
-    subprocess.check_call(
-        ['mmseqs',
-         'databases',
-         'GTDB',
-         GTDB_default,
-         '{}/tmp'.format(GTDB_dir),
-         ],
-        stdout=None,
-    )
-
-
->>>>>>> ce628451
 
 def predict_taxonomy(contig_fasta, GTDB_reference,
                      cannot_name, logger,
@@ -416,7 +402,7 @@
             logger.info('Downloading GTDB. It will take a while..')
             GTDB_dir = os.path.split(GTDB_default)[0]
             os.makedirs(GTDB_dir, exist_ok=True)
-<<<<<<< HEAD
+
             download_url = 'https://zenodo.org/record/4751564/files/GTDB_v95.tar.gz?download=1'
             download_path = os.path.join(GTDB_dir,'GTDB_v95.tar.gz')
 
@@ -437,18 +423,7 @@
                 sys.stderr.write(
                     f"Error: MD5 check failed removing '{download_path}'.\n")
                 sys.exit(1)
-=======
-            subprocess.check_call(
-                ['mmseqs',
-                 'databases',
-                 'GTDB',
-                 GTDB_default,
-                 '{}/tmp'.format(GTDB_dir),
-                 '--remove-tmp-files', '1',
-                 ],
-                stdout=None,
-            )
->>>>>>> ce628451
+
         GTDB_path = GTDB_default
     subprocess.check_call(
         ['mmseqs',
