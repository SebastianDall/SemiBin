--- conflicted
+++ resolved
@@ -120,11 +120,7 @@
                             action='store_true',
                             default=None)
 
-<<<<<<< HEAD
     for p in [single_easy_bin, multi_easy_bin, generate_sequence_features_single, generate_sequence_features_multi, check_install, concatenate_fasta, training, binning, training_self, binning_long]:
-=======
-    for p in [single_easy_bin, multi_easy_bin, generate_sequence_features_single, generate_sequence_features_multi, check_install, concatenate_fasta, training, binning, training_self]:
->>>>>>> 994cf1bf
         p.add_argument('--verbose',
                             required=False,
                             help='Verbose output',
@@ -152,35 +148,23 @@
                               type=int,
                               help='Batch size used in the training process (Default: 2048).',
                               dest='batchsize',
-<<<<<<< HEAD
                               default=2048, )
-
-        p.add_argument('--mode',
-                              required=True,
-                              type=str,
-                              help='[single/several] Train models from one (single) or more samples (several). '
-=======
-                              default=2048)
 
         p.add_argument('--mode',
                               required=False,
                               type=str,
                               help='[Deprecated] Does nothing. [single/several] Train models from one (single) or more samples (several). '
->>>>>>> 994cf1bf
                                    'In `several` mode, you must provide data, data_split, cannot, and fasta files for corresponding samples in the same order. '
                                    'Note: You can only use `several` mode when performing single-sample binning. Training from several samples with multi-sample binning is not supported.',
                               dest='mode',
                               default='single')
 
-<<<<<<< HEAD
-=======
         p.add_argument('--train-from-many',
                            required=False,
                            help='Train the model with several samples.',
                            dest='train_from_many',
                            action='store_true', )
 
->>>>>>> 994cf1bf
         p.add_argument('-o', '--output',
                               required=True,
                               help='Output directory (will be created if non-existent)',
@@ -204,21 +188,13 @@
                        dest='epoches',
                        default=20)
 
-<<<<<<< HEAD
-    training_self.add_argument('--epoches',
-                   required=False,
-                   type=int,
-                   help='Number of epoches used in the training process (Default: 15).',
-                   dest='epoches',
-                   default=15)
-=======
+
     training_self.add_argument('--epochs', '--epoches', # epoches is kept for backwards compatibilty
                        required=False,
                        type=int,
                        help='Number of epochs used in the training process (Default: 15).',
                        dest='epoches',
                        default=15)
->>>>>>> 994cf1bf
 
     training.add_argument('-i', '--input-fasta',
                    required=True,
@@ -227,7 +203,6 @@
                    dest='contig_fasta',
                    default=None, )
 
-<<<<<<< HEAD
     for p in [binning, binning_long]:
         p.add_argument('--data',
                              required=True,
@@ -241,13 +216,6 @@
                              dest='model_path',
                              default=None,
                              help='Path to the trained semi-supervised deep learning model.')
-=======
-    binning.add_argument('--data',
-                         required=True,
-                         help='Path to the input data.csv file.',
-                         dest='data',
-                         default=None,)
->>>>>>> 994cf1bf
 
     binning.add_argument('--max-edges',
                    required=False,
@@ -255,14 +223,13 @@
                    help='The maximum number of edges that can be connected to one contig (Default: 200).',
                    dest='max_edges',
                    default=200)
+                   
     binning.add_argument('--max-node',
                    required=False,
                    type=float,
                    dest='max_node',
                    default=1,
                    help='Fraction of contigs that considered to be binned (should be between 0 and 1; default: 1).')
-
-
 
     for p in [single_easy_bin, multi_easy_bin, training, binning, binning_long]:
         p.add_argument('--orf-finder',
@@ -281,11 +248,7 @@
                        default=None,
                        )
 
-<<<<<<< HEAD
     for p in [single_easy_bin, multi_easy_bin, generate_cannot_links, training, binning, generate_sequence_features_single, generate_sequence_features_multi, training_self, binning_long]:
-=======
-    for p in [single_easy_bin, multi_easy_bin, generate_cannot_links, training, binning, generate_sequence_features_single, generate_sequence_features_multi, training_self]:
->>>>>>> 994cf1bf
         p.add_argument('--tmpdir',
                        required=False,
                        type=str,
@@ -294,11 +257,8 @@
                        default=None,
                        )
 
-<<<<<<< HEAD
+
     for p in [training, generate_cannot_links, binning, single_easy_bin, multi_easy_bin, generate_sequence_features_single, generate_sequence_features_multi, training_self, binning_long]:
-=======
-    for p in [training, generate_cannot_links, binning, single_easy_bin, multi_easy_bin, generate_sequence_features_single, generate_sequence_features_multi, training_self]:
->>>>>>> 994cf1bf
         p.add_argument('-p', '--processes', '-t', '--threads',
                    required=False,
                    type=int,
@@ -421,23 +381,14 @@
                            help='[Deprecated] Does nothing (current default is to perform clustering)',
                            dest='recluster',
                            action='store_true', )
-    for p in [single_easy_bin, multi_easy_bin]:
-<<<<<<< HEAD
-        p.add_argument('--epoches',
-                          required=False,
-                          type=int,
-                          help='Number of epoches used in the training process (Default: 20).',
-                          dest='epoches',
-                          default=15)
-=======
-                          
+                           
+    for p in [single_easy_bin, multi_easy_bin]:                
         p.add_argument('--epochs', '--epoches', # epoches is kept for backwards compatibilty
                        required=False,
                        type=int,
                        help='Number of epochs used in the training process (Default: 15).',
                        dest='epoches',
                        default=15)
->>>>>>> 994cf1bf
 
         p.add_argument('--batch-size',
                        required=False,
@@ -471,11 +422,7 @@
                            default=':',
                            metavar='')
 
-<<<<<<< HEAD
     for p in [training, binning, single_easy_bin, multi_easy_bin, training_self, binning_long]:
-=======
-    for p in [training, binning, single_easy_bin, multi_easy_bin, training_self]:
->>>>>>> 994cf1bf
         p.add_argument('--random-seed',
                        required=False,
                        type=int,
@@ -492,11 +439,7 @@
                        dest='ml_threshold',
                        default=None)
 
-<<<<<<< HEAD
     for p in [single_easy_bin, multi_easy_bin, training, binning, training_self, binning_long]:
-=======
-    for p in [single_easy_bin, multi_easy_bin, training, binning, training_self]:
->>>>>>> 994cf1bf
         p.add_argument('--engine',
                        required=False,
                        type=str,
@@ -505,21 +448,6 @@
                        default='auto')
 
     for p in [single_easy_bin, multi_easy_bin]:
-<<<<<<< HEAD
-        p.add_argument('--training-type',
-                       required=True,
-                       type=str,
-                       help='training algorithm used to train the model (semi/self)',
-                       dest='training_type',
-                       default='semi')
-
-        p.add_argument('--sequencing-type',
-                       required=True,
-                       type=str,
-                       help='sequencing type in [short_read/long_read].',
-                       dest='sequencing_type',
-                       default=None,)
-=======
         p.add_argument('--semi-supervised',
                            required=False,
                            help='Train the model with semi-supervised learning.',
@@ -539,7 +467,13 @@
                        dest='training_type',
                        default='semi')
 
->>>>>>> 994cf1bf
+         p.add_argument('--sequencing-type',
+               required=False,
+               type=str,
+               help='sequencing type in [short_read/long_read], Default: short_read.',
+               dest='sequencing_type',
+               default='short_read',)
+
 
     if not args:
         parser.print_help(sys.stderr)
@@ -957,8 +891,7 @@
                     binned_lengths.append(1000) if binned_short else binned_lengths.append(2500)
                 else:
                     binned_lengths.append(min_length)
-<<<<<<< HEAD
-=======
+
 
         model = train(
             output,
@@ -988,42 +921,6 @@
                            mode)
 
 
-def binning(logger, num_process, data,
-            max_edges, max_node, minfasta,
-            binned_length, contig_dict, recluster,model_path,
-            random_seed,output, device, environment, orf_finder = 'prodigal', depth_metabat2 = None):
-    """
-    Clustering the contigs to get the final bins.
->>>>>>> 994cf1bf
-
-        model = train(
-            output,
-            contig_fasta_unzip,
-            binned_lengths,
-            logger,
-            data,
-            data_split,
-            cannot_link,
-            is_combined,
-            batchsize,
-            epoches,
-            device,
-            num_process,
-            mode = mode,
-            orf_finder=orf_finder)
-    else:
-        model = train_self(output,
-                           logger,
-                           data,
-                           data_split,
-                           is_combined,
-                           batchsize,
-                           epoches,
-                           device,
-                           num_process,
-                           mode)
-
-
 def binning_preprocess(data, depth_metabat2, model_path, environment, device):
     import pandas as pd
     import torch
@@ -1117,11 +1014,7 @@
 
 def single_easy_binning(args, logger, binned_length,
                         must_link_threshold,
-<<<<<<< HEAD
                         contig_dict, recluster,random_seed, output, device, environment, orf_finder = 'prodigal', depth_metabat2 = None, training_type = 'semi', sequencing_type = 'short_read'):
-=======
-                        contig_dict, recluster,random_seed, output, device, environment, orf_finder = 'prodigal', depth_metabat2 = None, training_type = 'semi'):
->>>>>>> 994cf1bf
     """
     contain `generate_cannot_links`, `generate_sequence_features_single`, `train`, `bin` in one command for single-sample and co-assembly binning
     """
@@ -1175,7 +1068,7 @@
             training(logger, None,
                      args.num_process, [data_path], [data_split_path],
                      None, args.batchsize, args.epoches, output, device, None, None,  mode='single', orf_finder=None, training_mode='self')
-<<<<<<< HEAD
+
     if sequencing_type == 'short_read':
         binning(logger, args.num_process, data_path,
                 args.max_edges, args.max_node, args.minfasta_kb * 1000,
@@ -1190,18 +1083,6 @@
 
 def multi_easy_binning(args, logger, recluster,
                        random_seed, output, device, orf_finder='prodigal', training_type = 'semi', sequencing_type = 'short_read'):
-=======
-
-    binning(logger, args.num_process, data_path,
-            args.max_edges, args.max_node, args.minfasta_kb * 1000,
-            binned_length, contig_dict, recluster,
-            os.path.join(output, 'model.h5') if environment is None else None,
-            random_seed, output,  device, environment if environment is not None else None, orf_finder=orf_finder, depth_metabat2=depth_metabat2)
-
-
-def multi_easy_binning(args, logger, recluster,
-                       random_seed, output, device, orf_finder='prodigal', training_type = 'semi'):
->>>>>>> 994cf1bf
     """
     contain `generate_cannot_links`, `generate_sequence_features_multi`, `train`, `bin` in one command for multi-sample binning
     """
@@ -1261,7 +1142,6 @@
                      args.batchsize, args.epoches, os.path.join(output, 'samples', sample),
                      device, None, None, mode='single', orf_finder=None, training_mode='self')
 
-<<<<<<< HEAD
         if sequencing_type == 'short_read':
             binning(logger, args.num_process, sample_data,
                     args.max_edges, args.max_node, args.minfasta_kb * 1000,
@@ -1274,13 +1154,6 @@
                          binned_length, contig_dict, os.path.join(output, 'samples', sample, 'model.h5'),
                          random_seed, os.path.join(output, 'samples', sample), device,
                          None, orf_finder=orf_finder)
-=======
-        binning(logger, args.num_process, sample_data,
-                args.max_edges, args.max_node, args.minfasta_kb * 1000,
-                binned_length, contig_dict, recluster,
-                os.path.join(output, 'samples', sample, 'model.h5'), random_seed ,
-                os.path.join(output, 'samples', sample),  device, None, orf_finder=orf_finder)
->>>>>>> 994cf1bf
 
     os.makedirs(os.path.join(output, 'bins'), exist_ok=True)
     for sample in sample_list:
@@ -1337,11 +1210,7 @@
         out = args.output
         os.makedirs(out, exist_ok=True)
 
-<<<<<<< HEAD
     if args.cmd in ['single_easy_bin', 'multi_easy_bin', 'train', 'bin', 'train_self', 'bin_long']:
-=======
-    if args.cmd in ['single_easy_bin', 'multi_easy_bin', 'train', 'bin', 'train_self']:
->>>>>>> 994cf1bf
         import torch
         if args.engine == 'cpu':
             device = torch.device("cpu")
@@ -1356,11 +1225,7 @@
                 logger.info('Did not detect GPU, using CPU.')
 
     if args.cmd in ['single_easy_bin', 'multi_easy_bin', 'generate_cannot_links', 'train', 'bin',
-<<<<<<< HEAD
                     'generate_sequence_features_single', 'generate_sequence_features_multi', 'train_self', 'bin_long']:
-=======
-                    'generate_sequence_features_single', 'generate_sequence_features_multi', 'train_self']:
->>>>>>> 994cf1bf
         tmp_output = args.tmp_output
         if tmp_output is not None:
             os.environ['TMPDIR'] = tmp_output
@@ -1466,14 +1331,13 @@
                     contig_dict, args.recluster, args.model_path, args.random_seed,out, device,
                     args.environment, orf_finder=args.orf_finder, depth_metabat2=args.depth_metabat2)
 
-<<<<<<< HEAD
         if args.cmd == 'bin_long':
             if args.random_seed is not None:
                 set_random_seed(args.random_seed)
             binning_long(logger, args.num_process, args.data, args.minfasta_kb * 1000, binned_length,
                     contig_dict, args.model_path, args.random_seed,out, device,
                     args.environment, orf_finder=args.orf_finder, depth_metabat2=args.depth_metabat2)
-=======
+                    
         if args.cmd in ['single_easy_bin']:
             if args.environment is None:
                 check_training_mode(args, logger)
@@ -1483,7 +1347,6 @@
 
         if args.cmd in ['multi_easy_bin']:
             check_training_mode(args, logger)
->>>>>>> 994cf1bf
 
         if args.cmd == 'single_easy_bin':
             check_install(False, args.orf_finder)
@@ -1495,6 +1358,7 @@
                         sys.stderr.write(
                             f"Error: provided pretrained model only used in single-sample binning!\n")
                         sys.exit(1)
+                        
             single_easy_binning(
                 args,
                 logger,
@@ -1508,12 +1372,9 @@
                 args.environment,
                 orf_finder=args.orf_finder,
                 depth_metabat2=args.depth_metabat2,
-<<<<<<< HEAD
                 training_type=args.training_type,
                 sequencing_type=args.sequencing_type)
-=======
                 training_type=args.training_type)
->>>>>>> 994cf1bf
 
         if args.cmd == 'multi_easy_bin':
             check_install(False, args.orf_finder)
@@ -1527,12 +1388,8 @@
                 out,
                 device,
                 orf_finder=args.orf_finder,
-<<<<<<< HEAD
                 training_type=args.training_type,
                 sequencing_type=args.sequencing_type)
-=======
-                training_type=args.training_type)
->>>>>>> 994cf1bf
 
         if args.cmd == 'concatenate_fasta':
             from .utils import concatenate_fasta
